description = 'Sample position 2b devices in the SINQ ICON.'

display_order = 35

pvprefix = 'SQ:ICON:sp2b:'

devices = dict(
    sp2b_tx = device('nicos.devices.epics.pyepics.motor.EpicsMotor',
        description = 'Sample position 2b, Translation X-axis',
        motorpv = pvprefix + 'sp2b_tx',
        errormsgpv = pvprefix + 'sp2b_tx-MsgTxt',
        precision = 0.01,
<<<<<<< HEAD
    ),
    sp2b_ry2 = device('nicos.devices.epics.pyepics.motor.EpicsMotor',
        description = 'Sample position 2b,Second Rotation Y-axis',
        motorpv = pvprefix + 'sp2b_ry2',
        errormsgpv = pvprefix + 'sp2b_ry2-MsgTxt',
        precision = 0.01,
=======
        reference_direction = 'reverse'
>>>>>>> c5b86a5a
    ),
    sp2b_ry = device('nicos.devices.epics.pyepics.motor.EpicsMotor',
        description = 'Sample position 2b, Rotation Y-axis',
        motorpv = pvprefix + 'sp2b_ry',
        errormsgpv = pvprefix + 'sp2b_ry-MsgTxt',
        precision = 0.01,
    ),
    sp2b_rz = device('nicos.devices.epics.pyepics.motor.EpicsMotor',
        description = 'Sample position 2b, Rotation Z-axis',
        motorpv = pvprefix + 'sp2b_rz',
        errormsgpv = pvprefix + 'sp2b_rz-MsgTxt',
        precision = 0.01,
    )
)<|MERGE_RESOLUTION|>--- conflicted
+++ resolved
@@ -10,16 +10,7 @@
         motorpv = pvprefix + 'sp2b_tx',
         errormsgpv = pvprefix + 'sp2b_tx-MsgTxt',
         precision = 0.01,
-<<<<<<< HEAD
-    ),
-    sp2b_ry2 = device('nicos.devices.epics.pyepics.motor.EpicsMotor',
-        description = 'Sample position 2b,Second Rotation Y-axis',
-        motorpv = pvprefix + 'sp2b_ry2',
-        errormsgpv = pvprefix + 'sp2b_ry2-MsgTxt',
-        precision = 0.01,
-=======
         reference_direction = 'reverse'
->>>>>>> c5b86a5a
     ),
     sp2b_ry = device('nicos.devices.epics.pyepics.motor.EpicsMotor',
         description = 'Sample position 2b, Rotation Y-axis',
