--- conflicted
+++ resolved
@@ -6,20 +6,7 @@
 devices = dict(
     sp3_tx = device('nicos_sinq.devices.epics.motor.SinqMotor',
         description = 'Sample Position 3, Translation X',
-<<<<<<< HEAD
-        motorpv = 'SQ:NEUTRA:board1:SP3TX',
-        errormsgpv = 'SQ:NEUTRA:board1:SP3TX-MsgTxt',
-        precision = 0.01,
-    ),
-    sp3_ty_axis = device('nicos.devices.epics.pyepics.motor.HomingProtectedEpicsMotor',
-        description = 'Sample Position 3, Translation Y-Axis',
-        motorpv = 'SQ:NEUTRA:board1:SP3TY',
-        errormsgpv = 'SQ:NEUTRA:board1:SP3TY-MsgTxt',
-        precision = 0.01,
-        visibility = set(),
-=======
         motorpv = pvprefix + 'sp3_tx',
->>>>>>> 4219b289
     ),
     sp3_ty = device('nicos_sinq.devices.epics.motor.SinqMotor',
         description = 'Sample Position 3, Translation Y',
