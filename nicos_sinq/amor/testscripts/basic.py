--- conflicted
+++ resolved
@@ -1,11 +1,9 @@
 # pylint: skip-file
 
-<<<<<<< HEAD
-# test: needs = epics,caproto,p4p
-=======
+# test: needs = epics
+# test: needs = caproto
+# test: needs = p4p
 # test: needs = kafka
-# test: needs = epics
->>>>>>> 90d704c8
 # test: needs = streaming_data_types>=0.16.0
 # test: needs = confluent_kafka
 # test: subdirs = amor
