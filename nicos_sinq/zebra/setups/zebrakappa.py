--- conflicted
+++ resolved
@@ -9,9 +9,6 @@
 pvpref = 'SQ:ZEBRA:masterMacs1:'
 
 devices = dict(
-<<<<<<< HEAD
-    omk = device('nicos_sinq.devices.epics.sinqmotor_deprecated.SinqMotor',
-=======
     chi = device('nicos.devices.generic.ManualMove',
         description = 'Simulated chi motor',
         abslimits = (70, 212.5),
@@ -25,7 +22,6 @@
         unit = 'degree',
     ),
     omk = device('nicos_sinq.devices.epics.motor.SinqMotor',
->>>>>>> 4631b8c9
         description = 'Kappa omega rotation',
         motorpv = pvpref + 'omk',
     ),
