#  -*- coding: utf-8 -*-
# *****************************************************************************
# NICOS, the Networked Instrument Control System of the MLZ
# Copyright (c) 2009-2019 by the NICOS contributors (see AUTHORS)
#
# This program is free software; you can redistribute it and/or modify it under
# the terms of the GNU General Public License as published by the Free Software
# Foundation; either version 2 of the License, or (at your option) any later
# version.
#
# This program is distributed in the hope that it will be useful, but WITHOUT
# ANY WARRANTY; without even the implied warranty of MERCHANTABILITY or FITNESS
# FOR A PARTICULAR PURPOSE.  See the GNU General Public License for more
# details.
#
# You should have received a copy of the GNU General Public License along with
# this program; if not, write to the Free Software Foundation, Inc.,
# 59 Temple Place, Suite 330, Boston, MA  02111-1307  USA
#
# Module authors:
#   Andreas Wilhelm <andreas.wilhelm@frm2.tum.de>
#
# *****************************************************************************

"""Module for SANS-1 specific commands."""

from __future__ import absolute_import, division, print_function

from nicos import session
from nicos.commands import usercommand
from nicos.commands.device import maw, move
from nicos.commands.measure import count

__all__ = ['tcount', 'freqmes']

@usercommand
def tcount(time_to_measure):
<<<<<<< HEAD
    """-close the relais of the flipbox in order to burst the multifg device

     - count for x seconds (in listmode)
    - open the relais of the flipbox to prepare for a new count
=======
    """Initiate a count using the flipbox

    1) close the relais of the flipbox in order to burst the multifg device
    2) count for x seconds (in listmode)
    3) open the relais of the flipbox to prepare for a new count
>>>>>>> 50deeeef
    """

    session.delay(5)

    out_1 = session.getDevice('out_1')
    #tisane_fg1_sample = session.getDevice('tisane_fg1_sample')
    #tisane_fg2_det = session.getDevice('tisane_fg2_det')
    #maw(out_1, 0)
    #maw(tisane_fg1_sample, 'On')
    #maw(tisane_fg2_det, 'On')

    maw(out_1, 1)

    session.delay(5)

    count(time_to_measure)

    session.delay(5)

    maw(out_1, 0)

    session.delay(5)

    #maw(tisane_fg1_sample, 'Off')
    #maw(tisane_fg2_det, 'Off')
    print("measurement finished")


@usercommand
def freqmes(assumed_freq, number_of_counts):
<<<<<<< HEAD
    """calculate the mean frequency and standard deviation of the frequency

    counter for *number_of_counts*.
    Used or tisane measurements.
=======
    """Triggers and measures the current tisane frequency

    by averaging over `number_of_counts` measurements.
    Also prints average and standard deviation.

    Needs to have a (rough) estimation of the frequency beforehand.

    Used for tisane measurements.
>>>>>>> 50deeeef
    """
    import numpy
    valuedev = session.getDevice('tisane_fc')
    #erwartete frequenz setzen
    valuedev._dev.expectedFreq = assumed_freq

    armdev = session.getDevice('tisane_fc_trigger')
    #tisane_fc_trigger -> arm; parameter in fc schreiben
    maw(armdev, 'arm')
    session.delay(0.5)

    value_list = []
    wrong_list = []
    obere_grenze = assumed_freq*1.1
    untere_grenze = assumed_freq*0.9

    print('Berechnung über %i Messpunkte' % number_of_counts)

    for i in range(number_of_counts):
        print(i + 1)
        value = valuedev.read(0)
        if value > untere_grenze and value < obere_grenze:
            value_list.append(value)
        else:
            wrong_list.append(value)
        session.delay(0.1)
    mean_value = numpy.mean(value_list)
    std_value = numpy.std(value_list)
    print("------------------------------------")
    print("Erwartungswert              = %f" % assumed_freq)
    print("Untere Grenze (90)          = %f" % untere_grenze)
    print("Obere Grenze (110)          = %f" % obere_grenze)
    print("Anzahl aller Messpunkte     = %i" % number_of_counts)
    print("Anzahl korrekter Messpunkte = %i" % len(value_list))
    print("Mittelwert [Hz]             = %f" % mean_value)
    print("Mittelwert [rpm]            = %f" % (mean_value*60))
    print("Standardabweichung          = %f" % std_value)
    print("Verworfene Werte: %s" % wrong_list)

    maw(armdev, 'idle')


@usercommand
def setfg(freq_sample, amplitude_sample, offset_sample, shape_sample, freq_detector):
<<<<<<< HEAD
    """set desired values of the multi frequency and into burst mode
=======
    """Set several values of the multi frequency generator at once

    and switch to burst mode.
>>>>>>> 50deeeef

    example: setfg(100, 0.5, 0.1, 'sin', 200)
    options for shape_samle:
    SINE = 'sin'
    Square = 'squ'
    Ramp = 'ramp' (with symmetry of 50%)
    Triangle = 'tri'

    Used for tisane measurements.
    """

    multifg = session.getDevice('tisane_fg_multi')

    out_1 = session.getDevice('out_1')
    maw(out_1, 0)


    # template = ':SOUR1:FUNC:SHAP SQU;:SOUR1:FREQ 116.621036;:SOUR1:VOLT 2.4;:SOUR1:VOLT:UNIT ' \
    #            'VPP;:SOUR1:VOLT:OFFS 1.3;:SOUR1:FUNCtion:SQU:DCYCle 50;:SOUR1:AM:STATe ' \
    #            'OFF;:SOUR1:SWEep:STATe OFF;:SOUR1:BURSt:MODE TRIG;:OUTP1:LOAD 50;:OUTP1:POL ' \
    #            'NORM;:TRIG1:SOUR EXT;:SOUR1:BURSt:NCYCles 9.9E37;:SOUR2:FUNC:SHAP ' \
    #            'SQU;:SOUR2:FREQ 116.621036;:SOUR2:VOLT 5;:SOUR2:VOLT:UNIT VPP;:SOUR2:VOLT:OFFS ' \
    #            '1.3;:SOUR2:FUNCtion:SQU:DCYCle 50;:SOUR2:AM:STATe OFF;:SOUR2:SWEep:STATe ' \
    #            'OFF;:SOUR2:BURSt:MODE TRIG;:OUTP2:LOAD 50;:OUTP2:POL NORM;:TRIG2:SOUR ' \
    #            'EXT;:SOUR2:BURSt:NCYCles 9.9E37;:SOUR1:BURSt:STATe ON;:SOUR2:BURSt:STATe ' \
    #            'ON;:OUTP1 ON;:OUTP2 ON;'
    template = ':SOUR1:FUNC:SHAP {0};:SOUR1:FREQ {1};:SOUR1:VOLT {2};:SOUR1:VOLT:UNIT VPP;' \
               ':SOUR1:VOLT:OFFS {3};:SOUR1:FUNCtion:SQU:DCYCle 50;:SOUR1:AM:STATe OFF;' \
               ':SOUR1:SWEep:STATe OFF;:SOUR1:BURSt:MODE TRIG;:OUTP1:LOAD 50;:OUTP1:POL NORM;' \
               ':TRIG1:SOUR EXT;:SOUR1:BURSt:NCYCles 9.9E37;:SOUR2:FUNC:SHAP SQU;' \
               ':SOUR2:FREQ {4};:SOUR2:VOLT 5;:SOUR2:VOLT:UNIT VPP;:SOUR2:VOLT:OFFS 1.3;' \
               ':SOUR2:FUNCtion:SQU:DCYCle 50;:SOUR2:AM:STATe OFF;:SOUR2:SWEep:STATe OFF;' \
               ':SOUR2:BURSt:MODE TRIG;:OUTP2:LOAD 50;:OUTP2:POL NORM;:TRIG2:SOUR EXT;' \
               ':SOUR2:BURSt:NCYCles 9.9E37;:SOUR1:BURSt:STATe ON;:SOUR2:BURSt:STATe ON;' \
               ':OUTP1 ON;:OUTP2 ON;'.format(shape_sample, freq_sample, amplitude_sample,
                                             offset_sample, freq_detector)
    strings = dict(multifg.strings)
    strings['arm'] = template
    multifg.strings = strings
    move(multifg, 'arm')


@usercommand
def tcalc(sd, cs, chop_speed, wav_mean, wav_spread):
    """Calculate the tisane frequencies from a given set of parameters.

    Used for preparation of tisane measurements.
    """

    import math

    chop_num = 14.0

    #the chopper
    T_c = 1 / (chop_num * chop_speed)

    #lets calculate the sample repetition time using the TISANE equation
    T_s = T_c * sd / (sd + cs)

    #sample frequency
    F_s = 1/T_s

    #lets calculate the detector repetition tiem using the TISANE equation
    T_d = T_s * (sd + cs) / cs

    #detector frequency
    F_d = 1 / T_d

    #define wavelength [A]
    wav = []

    i = 4
    while i <= 20:
        wav.append(float(i))
        i += 0.01

    speed = []
    for i in wav:
        speed.append(6.262e-34 / (1.674e-27 * i * 1e-10))

    #transmission function of the selector is assumed to be gaussian
    trans_selector = []
    for i in wav:
        trans_selector.append(math.exp(-0.5 * ((i - wav_mean)**2) - ((0.5 * wav_mean * 0.01 * wav_spread)**2)))

    #define a cutoff for the slowest and the fastest neutrons
    # use two sigma for an assumption of the maximal and mininmal test_doppler_wavelength_0
    wav_min = wav_mean * (1 - 0.01 * wav_spread)
    wav_max = wav_mean * (1 + 0.01 * wav_spread)

    speed_min = 6.262e-34 / (1.674e-27 * wav_max * 1e-10)
    speed_max = 6.262e-34 / (1.674e-27 * wav_min * 1e-10)

    #calculate the frame overlap
    frame_overlap_detector = ((cs + sd) / speed_min - (cs + sd) / speed_max) / T_c
    frame_overlap_sample = (cs / speed_min - cs / speed_max) / T_c

    print("Chopper speed             = %f [Hz]" % chop_speed)
    print("Chopper opening frequency = %f [rpm]" % (chop_speed*60))
    print("Chopper numbers           = %f" % chop_num)
    print("SD                        = %f [m]" % sd)
    print("Sample frequency          = %.6f [Hz]" % F_s)
    print("Sample time               = %f [mu s]" % (T_s*1000000))
    print("Detector frequency        = %.6f [Hz]" % F_d)
    print("Frame overlap sample      = %f" % frame_overlap_sample)
    print("Frame overlap detector    = %f" % frame_overlap_detector)<|MERGE_RESOLUTION|>--- conflicted
+++ resolved
@@ -35,18 +35,11 @@
 
 @usercommand
 def tcount(time_to_measure):
-<<<<<<< HEAD
-    """-close the relais of the flipbox in order to burst the multifg device
-
-     - count for x seconds (in listmode)
-    - open the relais of the flipbox to prepare for a new count
-=======
     """Initiate a count using the flipbox
 
     1) close the relais of the flipbox in order to burst the multifg device
     2) count for x seconds (in listmode)
     3) open the relais of the flipbox to prepare for a new count
->>>>>>> 50deeeef
     """
 
     session.delay(5)
@@ -77,12 +70,6 @@
 
 @usercommand
 def freqmes(assumed_freq, number_of_counts):
-<<<<<<< HEAD
-    """calculate the mean frequency and standard deviation of the frequency
-
-    counter for *number_of_counts*.
-    Used or tisane measurements.
-=======
     """Triggers and measures the current tisane frequency
 
     by averaging over `number_of_counts` measurements.
@@ -91,7 +78,6 @@
     Needs to have a (rough) estimation of the frequency beforehand.
 
     Used for tisane measurements.
->>>>>>> 50deeeef
     """
     import numpy
     valuedev = session.getDevice('tisane_fc')
@@ -136,13 +122,9 @@
 
 @usercommand
 def setfg(freq_sample, amplitude_sample, offset_sample, shape_sample, freq_detector):
-<<<<<<< HEAD
-    """set desired values of the multi frequency and into burst mode
-=======
     """Set several values of the multi frequency generator at once
 
     and switch to burst mode.
->>>>>>> 50deeeef
 
     example: setfg(100, 0.5, 0.1, 'sin', 200)
     options for shape_samle:
