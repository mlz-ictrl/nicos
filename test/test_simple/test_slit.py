--- conflicted
+++ resolved
@@ -22,14 +22,10 @@
 #
 # *****************************************************************************
 
-<<<<<<< HEAD
 import pytest
 
-from nicos.core import InvalidValueError, LimitError, MoveError, status
-=======
 from nicos.core import InvalidValueError, LimitError, MoveError, UsageError, \
     status
->>>>>>> 947853c7
 from nicos.devices.generic.slit import Slit
 
 session_setup = 'slit'
@@ -145,28 +141,24 @@
     assert sw2.doRead() == [6, 7]
 
     # overlap but min_opening == 0
-    assert raises(LimitError, sw2.maw, [1, -2])
+    pytest.raises(LimitError, sw2.maw, [1, -2])
 
     sw2.opmode = 'centered'
     sw2.maw([10])
     assert motor_left.doRead() == 5
     assert motor_right.doRead() == 5
     # center moving is not allowed in this opmode
-    assert raises(UsageError, sw2.center.move, 1)
+    pytest.raises(UsageError, sw2.center.move, 1)
     # overlap but min_opening == 0
-    assert raises(LimitError, sw2.width.move, -1)
+    pytest.raises(LimitError, sw2.width.move, -1)
 
     sw2.opmode = 'offcentered'
     sw2.maw([2, 1])
     assert motor_left.doRead() == -1.5
     assert motor_right.doRead() == 2.5
 
-<<<<<<< HEAD
+    # overlap but min_opening == 0
     pytest.raises(LimitError, sw2.start, [1, -1])
-=======
-    # overlap but min_opening == 0
-    assert raises(LimitError, sw2.start, [1, -1])
->>>>>>> 947853c7
 
 
 def test_vgap_opposite(session):
@@ -224,7 +216,7 @@
 
     min_opening = slit.min_opening
     slit._setROParam('min_opening', 0.2)
-    assert raises(LimitError, slit.move, [0.1, 0.1])
+    pytest.raises(LimitError, slit.move, [0.1, 0.1])
     slit._setROParam('min_opening', min_opening)
 
     slit.opmode = 'offcentered'
