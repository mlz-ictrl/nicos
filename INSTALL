--- conflicted
+++ resolved
@@ -135,11 +135,7 @@
 
 * Development and documentation build::
 
-<<<<<<< HEAD
-     apt-get install python3-{sip-dev,pytest,pytest-cov,mock,coverage,sphinx,sphsphinx-rtd-theme,inxcontrib.seqdiag}
-=======
-     apt-get install python3-{sip-dev,pytest,pytest-cov,coverage,sphinx}
->>>>>>> 95d27e52
+     apt-get install python3-{sip-dev,pytest,pytest-cov,coverage,sphinx,sphinx-rtd-theme,sphinxcontrib.seqdiag}
      apt-get install python3-pyqt5-{dev,dev-tools}
 
 * GR library repository
