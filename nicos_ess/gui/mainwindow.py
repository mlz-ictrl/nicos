#  -*- coding: utf-8 -*-
# *****************************************************************************
# NICOS, the Networked Instrument Control System of the MLZ
# Copyright (c) 2009-2020 by the NICOS contributors (see AUTHORS)
#
# This program is free software; you can redistribute it and/or modify it under
# the terms of the GNU General Public License as published by the Free Software
# Foundation; either version 2 of the License, or (at your option) any later
# version.
#
# This program is distributed in the hope that it will be useful, but WITHOUT
# ANY WARRANTY; without even the implied warranty of MERCHANTABILITY or FITNESS
# FOR A PARTICULAR PURPOSE.  See the GNU General Public License for more
# details.
#
# You should have received a copy of the GNU General Public License along with
# this program; if not, write to the Free Software Foundation, Inc.,
# 59 Temple Place, Suite 330, Boston, MA  02111-1307  USA
#
# Module authors:
#   Georg Brandl <georg.brandl@frm2.tum.de>
#   Christian Felder <c.felder@fz-juelich.de>
#
# *****************************************************************************

"""NICOS GUI main window."""

import os

from time import time as current_time

<<<<<<< HEAD
from nicos.clients.gui.dialogs.auth import ConnectionDialog
=======
>>>>>>> 434971e0
from nicos.clients.gui.mainwindow import MainWindow as DefaultMainWindow
from nicos.guisupport.qt import QApplication, QFileDialog, QIcon, QLabel, \
    QMenu, QPixmap, QPoint, QSizePolicy, Qt, QWidget, pyqtSlot

from nicos_ess.gui import uipath
from nicos_ess.gui.panels import get_icon


def decolor_logo(pixmap, color):
    ret_pix = QPixmap(pixmap.size())
    ret_pix.fill(color)
    ret_pix.setMask(pixmap.createMaskFromColor(Qt.transparent))
    return ret_pix


class Spacer(QWidget):
    def __init__(self, parent=None):
        QWidget.__init__(self, parent)
        self.setSizePolicy(QSizePolicy.Expanding, QSizePolicy.Preferred)


class MainWindow(DefaultMainWindow):
    ui = '%s/main.ui' % uipath

    def __init__(self, log, gui_conf, viewonly=False, tunnel=''):
        DefaultMainWindow.__init__(self, log, gui_conf, viewonly, tunnel)
        self.add_logo()
        self.add_instrument()
        self.add_experiment()
        self.set_icons()
        self.style_file = gui_conf.stylefile

        # Cheeseburger menu
        dropdown = QMenu('')
        dropdown.addAction(self.actionConnect)
        dropdown.addAction(self.actionViewOnly)
        dropdown.addAction(self.actionPreferences)
        dropdown.addAction(self.actionExpert)
        dropdown.addSeparator()
        dropdown.addAction(self.actionExit)
        self.actionUser.setMenu(dropdown)
        self.actionUser.setIconVisibleInMenu(True)
        self.dropdown = dropdown

    def set_icons(self):
        self.actionUser.setIcon(
            get_icon('settings_applications-24px.svg'))
        self.actionEmergencyStop.setIcon(get_icon('emergency_stop-24px.svg'))
        self.actionConnect.setIcon(get_icon('power-24px.svg'))
        self.actionExit.setIcon(get_icon('exit_to_app-24px.svg'))
        self.actionViewOnly.setIcon(get_icon('lock-24px.svg'))
        self.actionPreferences.setIcon(get_icon('tune-24px.svg'))
        self.actionExpert.setIcon(get_icon('fingerprint-24px.svg'))

    def add_logo(self):
        logo_label = QLabel()
        pxr = decolor_logo(QPixmap("resources/logo-icon.png"), Qt.white)
        logo_label.setPixmap(pxr.scaledToHeight(self.toolBarMain.height(),
                                                Qt.SmoothTransformation))
        self.toolBarMain.insertWidget(self.toolBarMain.actions()[0], logo_label)

        nicos_label = QLabel()
        pxr = decolor_logo(QPixmap("resources/nicos-logo-high.svg"), Qt.white)
        nicos_label.setPixmap(pxr.scaledToHeight(self.toolBarMain.height(),
                                                 Qt.SmoothTransformation))
        self.toolBarMain.insertWidget(self.toolBarMain.actions()[1],
                                      nicos_label)

    def add_instrument(self):
        text_label = QLabel('Instrument:')
        text_label.setSizePolicy(QSizePolicy.Expanding, QSizePolicy.Preferred)
        text_label.setAlignment(Qt.AlignRight | Qt.AlignVCenter)
        instrument_label = QLabel('Unknown')
        instrument_label.setSizePolicy(QSizePolicy.Expanding,
                                       QSizePolicy.Preferred)
        self.toolBarMain.addWidget(text_label)
        self.toolBarMain.addWidget(instrument_label)

        instrument = os.getenv('INSTRUMENT')
        if instrument:
            instrument = instrument.split('.')[-1]
            logo = decolor_logo(QPixmap('resources/%s-logo.svg' % instrument),
                                Qt.white)
            if logo.isNull():
                instrument_label.setText(instrument.upper())
                return
            instrument_label.setPixmap(logo.scaledToHeight(
                self.toolBarMain.height(), Qt.SmoothTransformation))

    def add_experiment(self):
        text_label = QLabel('Experiment:')
        text_label.setSizePolicy(QSizePolicy.Expanding, QSizePolicy.Preferred)
        text_label.setAlignment(Qt.AlignRight | Qt.AlignVCenter)
        experiment_label = QLabel('Unknown')
        experiment_label.setSizePolicy(QSizePolicy.Expanding,
                                       QSizePolicy.Preferred)
        self.toolBarMain.addWidget(text_label)
        self.toolBarMain.addWidget(experiment_label)

        # if INSTRUMENT is defined add the logo/name of the instrument
        experiment = os.getenv('EXPERIMENT')
        if experiment:
            experiment_label.setText(experiment)

    def reloadQSS(self):
        self.setQSS(self.stylefile)

    def selectQSS(self):
        style_file = QFileDialog.getOpenFileName(
            self, filter="Qt Stylesheet Files (*.qss)")[0]
        if style_file:
            self.style_file = style_file
            self.setQSS(self.style_file)

    @staticmethod
    def setQSS(style_file):
        with open(style_file, 'r') as fd:
            try:
                QApplication.instance().setStyleSheet(fd.read())
            except Exception as e:
                print(e)

    def setStatus(self, status, exception=False):
        if status == self.current_status:
            return
        if self.client.last_action_at and \
           self.current_status == 'running' and \
           status in ('idle', 'paused') and \
           current_time() - self.client.last_action_at > 20:
            # show a visual indication of what happened
            if status == 'paused':
                msg = 'Script is now paused.'
            elif exception:
                msg = 'Script has exited with an error.'
            else:
                msg = 'Script has finished.'
            self.trayIcon.showMessage(self.instrument, msg)
            self.client.last_action_at = 0
        self.current_status = status
        is_connected = status != 'disconnected'
        if is_connected:
            self.actionConnect.setText('Disconnect')
        else:
            self.actionConnect.setText('Connect to server...')
            self.setTitlebar(False)
        # new status icon
        pixmap = QPixmap(':/' + status + ('exc' if exception else ''))
        self.statusLabel.setPixmap(pixmap)
        self.statusLabel.setToolTip('Script status: %s' % status)
        new_icon = QIcon()
        new_icon.addPixmap(pixmap, QIcon.Disabled)
        self.trayIcon.setIcon(new_icon)
        self.trayIcon.setToolTip('%s status: %s' % (self.instrument, status))
        if self.showtrayicon:
            self.trayIcon.show()
        if self.promptWindow and status != 'paused':
            self.promptWindow.close()
        # propagate to panels
        for panel in self.panels:
            panel.updateStatus(status, exception)
        for window in self.windows.values():
            for panel in window.panels:
                panel.updateStatus(status, exception)

    def on_client_connected(self):
        DefaultMainWindow.on_client_connected(self)
        self.actionConnect.setIcon(
            QIcon("resources/material/icons/power_off-24px.svg"))

    def on_client_disconnected(self):
        DefaultMainWindow.on_client_disconnected(self)
        self.actionConnect.setIcon(
            QIcon("resources/material/icons/power-24px.svg"))

    @pyqtSlot(bool)
<<<<<<< HEAD
    def on_actionConnect_triggered(self, on):
        # connection or disconnection request?
        if self.current_status == 'idle':
            self.client.disconnect()
            if self.tunnelServer:
                self.tunnelServer.stop()
                self.tunnelServer = None
            return

        new_name, new_data, save, tunnel = ConnectionDialog.\
            getConnectionData(self, self.connpresets, self.lastpreset,
                              self.conndata, self.tunnel)

        if new_data is None:
            return
        if save:
            self.lastpreset = save
            self.connpresets[save] = new_data
        else:
            self.lastpreset = new_name
        self.conndata = new_data
        self.client.connect(self.conndata)
=======
    def on_actionConnect_triggered(self, _):
        # connection or disconnection request?
        connection_req = self.current_status == "disconnected"
        super().on_actionConnect_triggered(connection_req)
>>>>>>> 434971e0

    @pyqtSlot()
    def on_actionUser_triggered(self):
        w = self.toolBarRight.widgetForAction(self.actionUser)
        self.dropdown.popup(w.mapToGlobal(QPoint(0, w.height())))

    @pyqtSlot()
    def on_actionEmergencyStop_triggered(self):
        self.client.tell_action('emergency')<|MERGE_RESOLUTION|>--- conflicted
+++ resolved
@@ -29,10 +29,6 @@
 
 from time import time as current_time
 
-<<<<<<< HEAD
-from nicos.clients.gui.dialogs.auth import ConnectionDialog
-=======
->>>>>>> 434971e0
 from nicos.clients.gui.mainwindow import MainWindow as DefaultMainWindow
 from nicos.guisupport.qt import QApplication, QFileDialog, QIcon, QLabel, \
     QMenu, QPixmap, QPoint, QSizePolicy, Qt, QWidget, pyqtSlot
@@ -208,35 +204,10 @@
             QIcon("resources/material/icons/power-24px.svg"))
 
     @pyqtSlot(bool)
-<<<<<<< HEAD
-    def on_actionConnect_triggered(self, on):
-        # connection or disconnection request?
-        if self.current_status == 'idle':
-            self.client.disconnect()
-            if self.tunnelServer:
-                self.tunnelServer.stop()
-                self.tunnelServer = None
-            return
-
-        new_name, new_data, save, tunnel = ConnectionDialog.\
-            getConnectionData(self, self.connpresets, self.lastpreset,
-                              self.conndata, self.tunnel)
-
-        if new_data is None:
-            return
-        if save:
-            self.lastpreset = save
-            self.connpresets[save] = new_data
-        else:
-            self.lastpreset = new_name
-        self.conndata = new_data
-        self.client.connect(self.conndata)
-=======
     def on_actionConnect_triggered(self, _):
         # connection or disconnection request?
         connection_req = self.current_status == "disconnected"
         super().on_actionConnect_triggered(connection_req)
->>>>>>> 434971e0
 
     @pyqtSlot()
     def on_actionUser_triggered(self):
