#  -*- coding: utf-8 -*-
# *****************************************************************************
# NICOS, the Networked Instrument Control System of the MLZ
# Copyright (c) 2009-2020 by the NICOS contributors (see AUTHORS)
#
# This program is free software; you can redistribute it and/or modify it under
# the terms of the GNU General Public License as published by the Free Software
# Foundation; either version 2 of the License, or (at your option) any later
# version.
#
# This program is distributed in the hope that it will be useful, but WITHOUT
# ANY WARRANTY; without even the implied warranty of MERCHANTABILITY or FITNESS
# FOR A PARTICULAR PURPOSE.  See the GNU General Public License for more
# details.
#
# You should have received a copy of the GNU General Public License along with
# this program; if not, write to the Free Software Foundation, Inc.,
# 59 Temple Place, Suite 330, Boston, MA  02111-1307  USA
#
# Module authors:
#   Nikhil Biyani <nikhil.biyani@psi.ch>
#
# *****************************************************************************

from __future__ import absolute_import, division, print_function

from time import sleep

import kafka

from nicos.core import DeviceMixinBase, Param, host, listof
from nicos.core.errors import ConfigurationError
from nicos.utils import createThread


class KafkaSubscriber(DeviceMixinBase):
    """ Receives messages from Kafka, can subscribe to a topic and get all
    new messages from the topic if required via a callback method
    *new_message_callback*.
    """

    parameters = {
        'brokers': Param('List of kafka hosts to be connected',
                         type=listof(host(defaultport=9092)),
                         default=['localhost'], preinit=True, userparam=False)
    }

    def doPreinit(self, mode):
        self._consumer = kafka.KafkaConsumer(
            bootstrap_servers=self.brokers,
            auto_offset_reset='latest'  # start at latest offset
        )

        # Settings for thread to fetch new message
        self._stoprequest = True
        self._updater_thread = None

    def doShutdown(self):
        if self._updater_thread is not None:
            self._stoprequest = True
            if self._updater_thread.is_alive():
                self._updater_thread.join()
            self._consumer.close()

    @property
    def consumer(self):
        return self._consumer

    def subscribe(self, topic):
        """ Create the thread that provides call backs on new messages
        """
        # Remove all the assigned topics
        self._consumer.unsubscribe()

        topics = self._consumer.topics()
        if topic not in topics:
            raise ConfigurationError('Provided topic %s does not exist' % topic)

        # Assign the partitions
        partitions = self._consumer.partitions_for_topic(topic)
        if not partitions:
            raise ConfigurationError('Cannot query partitions for %s' % topic)

        self._consumer.assign([kafka.TopicPartition(topic, p)
                               for p in partitions])
        self._stoprequest = False
        self._updater_thread = createThread('updater_' + topic,
                                            self._get_new_messages)
        self.log.debug('subscribed to updates from topic: %s' % topic)

    def _get_new_messages(self):
        while not self._stoprequest:
            sleep(self._long_loop_delay)

            messages = {}
            data = self._consumer.poll(5)
            for records in data.values():
                for record in records:
                    messages[record.timestamp] = record.value

            if messages:
                self.new_messages_callback(messages)
            else:
                self.no_messages_callback()

    def new_messages_callback(self, messages):
        """Called whenever a new message appear on the topic.

        Subclasses should override this method if they want to process the
        messages.

        :param messages: dict of timestamp and raw message
        """
        pass

    def no_messages_callback(self):
<<<<<<< HEAD
        """Called when no new messages appear on the topic.

        Subclasses should override this method if they want to do something
        when there are no messages.
        """
        pass
=======
        """This method is called if no messages are on the topic.
        Subclasses should define this method if they are interested
        in this.
        """
        pass
>>>>>>> 35102996
<|MERGE_RESOLUTION|>--- conflicted
+++ resolved
@@ -114,17 +114,8 @@
         pass
 
     def no_messages_callback(self):
-<<<<<<< HEAD
-        """Called when no new messages appear on the topic.
-
-        Subclasses should override this method if they want to do something
-        when there are no messages.
-        """
-        pass
-=======
         """This method is called if no messages are on the topic.
         Subclasses should define this method if they are interested
         in this.
         """
-        pass
->>>>>>> 35102996
+        pass