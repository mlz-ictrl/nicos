#  -*- coding: utf-8 -*-
# *****************************************************************************
# NICOS, the Networked Instrument Control System of the FRM-II
# Copyright (c) 2009-2012 by the NICOS contributors (see AUTHORS)
#
# This program is free software; you can redistribute it and/or modify it under
# the terms of the GNU General Public License as published by the Free Software
# Foundation; either version 2 of the License, or (at your option) any later
# version.
#
# This program is distributed in the hope that it will be useful, but WITHOUT
# ANY WARRANTY; without even the implied warranty of MERCHANTABILITY or FITNESS
# FOR A PARTICULAR PURPOSE.  See the GNU General Public License for more
# details.
#
# You should have received a copy of the GNU General Public License along with
# this program; if not, write to the Free Software Foundation, Inc.,
# 59 Temple Place, Suite 330, Boston, MA  02111-1307  USA
#
# Module authors:
#   Georg Brandl <georg.brandl@frm2.tum.de>
#
# *****************************************************************************

"""NICOS GUI main window and application startup."""

from __future__ import with_statement

__version__ = "$Revision$"

import time
import subprocess
import cPickle as pickle

from PyQt4.QtCore import Qt, QObject, QTimer, QSize, QVariant, QStringList, SIGNAL
from PyQt4.QtCore import pyqtSignature as qtsig
from PyQt4.QtGui import QApplication, QMainWindow, QDialog, QMessageBox, \
     QLabel, QSystemTrayIcon, QStyle, QPixmap, QMenu, QIcon, QAction, \
     QFontDialog, QColorDialog, QFont, QColor

from nicos import __version__ as nicos_version
from nicos.gui.data import DataHandler
from nicos.gui.utils import DlgUtils, SettingGroup, \
     parseConnectionData, getXDisplay, dialogFromUi, loadUi, importString
from nicos.gui.panels import AuxiliaryWindow, createWindowItem
from nicos.gui.panels.console import ConsolePanel
from nicos.gui.settings import SettingsDialog
from nicos.cache.utils import cache_load
from nicos.daemon import NicosDaemon, DEFAULT_PORT
from nicos.daemon.pyctl import STATUS_INBREAK, STATUS_IDLE, STATUS_IDLEEXC
from nicos.daemon.client import NicosClient

# the default profile
from nicos.gui.defconfig import default_profile_config, default_profile_uid


class NicosGuiClient(NicosClient, QObject):
    siglist = ['connected', 'disconnected', 'broken', 'failed', 'error'] + \
              NicosDaemon.daemon_events.keys()

    def __init__(self, parent):
        QObject.__init__(self, parent)
        NicosClient.__init__(self)

    def signal(self, name, *args):
        self.emit(SIGNAL(name), *args)


class MainWindow(QMainWindow, DlgUtils):
    def __init__(self):
        QMainWindow.__init__(self)
        DlgUtils.__init__(self, 'NICOS')
        loadUi(self, 'main.ui')

        # window for displaying errors
        self.errorWindow = None

        # log messages sent by the server
        self.messages = []

        # set-up the initial connection data
        self.connectionData = dict(
            host    = '',
            port    = 1301,
            login   = '',
            display = getXDisplay(),
        )

        # state members
        self.current_status = None
        self.action_start_time = None

        # connect the client's events
        self.client = NicosGuiClient(self)
        self.connect(self.client, SIGNAL('error'), self.on_client_error)
        self.connect(self.client, SIGNAL('broken'), self.on_client_broken)
        self.connect(self.client, SIGNAL('failed'), self.on_client_failed)
        self.connect(self.client, SIGNAL('connected'), self.on_client_connected)
        self.connect(self.client, SIGNAL('disconnected'),
                     self.on_client_disconnected)
        self.connect(self.client, SIGNAL('status'), self.on_client_status)

        # data handling setup
        self.data = DataHandler(self.client)

<<<<<<< HEAD
        default_profile_uid = '07139e62-d244-11e0-b94b-00199991c246'
        default_profile_config = ('Default', [
            vsplit(
                hsplit(
                    panel('nicos.gui.panels.status.ScriptStatusPanel'),
                    panel('nicos.gui.panels.watch.WatchPanel')),
                panel('nicos.gui.panels.console.ConsolePanel'),
                ),
            window('Errors/warnings', 'errors', True,
                   panel('nicos.gui.panels.errors.ErrorPanel')),
            window('Editor', 'editor', False,
                   panel('nicos.gui.panels.editor.EditorPanel')),
            window('Live data', 'live', True,
                   panel('nicos.gui.panels.live.LiveDataPanel')),
            window('Analysis', 'plotter', True,
                   panel('nicos.gui.panels.analysis.AnalysisPanel')),
            window('History', 'find', True,
                   panel('nicos.gui.panels.history.HistoryPanel')),
            ])

=======
>>>>>>> 66a0564a
        # load profiles and current profile
        self.pgroup = SettingGroup('Application')
        with self.pgroup as settings:
            profiles = str(settings.value('profiles').toString())
            if not profiles:
                profiles = {}
            else:
                profiles = pickle.loads(profiles)
            if default_profile_uid not in profiles:
                profiles[default_profile_uid] = default_profile_config
            self.profiles = profiles
            curprofile = str(settings.value('curprofile').toString())
            if not curprofile or curprofile not in self.profiles:
                curprofile = default_profile_uid
            self.curprofile = curprofile

        # additional panels
        self.panels = []
        self.splitters = []
        self.windowtypes = []
        self.windows = {}
        self.mainwindow = self

        # load saved settings for current profile
        self.sgroup = SettingGroup('MainWindow-' + self.curprofile)
        with self.sgroup as settings:
            self.loadSettings(settings)

        windowconfig = self.profiles[self.curprofile][1]
        createWindowItem(windowconfig[0], self, self.centralLayout)

        if len(self.splitstate) == len(self.splitters):
            for sp, st in zip(self.splitters, self.splitstate):
                sp.restoreState(st.toByteArray())

        for i, wconfig in enumerate(windowconfig[1:]):
            action = QAction(QIcon(':/' + wconfig[1]), wconfig[0], self)
            self.toolBarWindows.addAction(action)
            self.menuWindows.addAction(action)
            def window_callback(on, i=i):
                self.createWindow(i)
            self.connect(action, SIGNAL('triggered(bool)'), window_callback)

        # load tools menu
        toolconfig = self.profiles[self.curprofile][2]
        for i, tconfig in enumerate(toolconfig):
            action = QAction(tconfig[0], self)
            self.menuTools.addAction(action)
            def tool_callback(on, i=i):
                self.runTool(i)
            self.connect(action, SIGNAL('triggered(bool)'), tool_callback)

        # timer for reconnecting
        self.reconnectTimer = QTimer()
        self.reconnectTimer.setSingleShot(True)
        self.connect(self.reconnectTimer, SIGNAL('timeout()'), self._reconnect)
        self._reconnecting = False

        # setup tray icon
        self.trayIcon = QSystemTrayIcon(self)
        self.connect(self.trayIcon,
                     SIGNAL('activated(QSystemTrayIcon::ActivationReason)'),
                     self.on_trayIcon_activated)
        self.trayMenu = QMenu(self)
        nameAction = self.trayMenu.addAction(self.instrument)
        nameAction.setEnabled(False)
        self.trayMenu.addSeparator()
        toggleAction = self.trayMenu.addAction('Hide main window')
        toggleAction.setCheckable(True)
        self.connect(toggleAction, SIGNAL('triggered(bool)'),
                     lambda hide: self.setVisible(not hide))
        self.trayIcon.setContextMenu(self.trayMenu)

        self.statusLabel = QLabel('', self)
        self.statusLabel.setPixmap(QPixmap(':/disconnected'))
        self.statusLabel.setMargin(5)
        self.statusLabel.setMinimumSize(QSize(30, 10))
        self.toolBarMain.addWidget(self.statusLabel)

        # create initial state
        self.setStatus('disconnected')

    def createWindow(self, wtype):
        wconfig = self.profiles[self.curprofile][1][wtype+1]
        if wconfig[2] and self.windows.get(wtype):
            return
        window = AuxiliaryWindow(self, wtype, wconfig, self.curprofile)
        window.setWindowIcon(QIcon(':/' + wconfig[1]))
        self.windows.setdefault(wtype, set()).add(window)
        self.connect(window, SIGNAL('closed'), self.on_auxWindow_closed)
        for panel in window.panels:
            panel.updateStatus(self.current_status)
        window.show()

    def on_auxWindow_closed(self, window):
        self.windows[window.type].discard(window)

    def runTool(self, ttype):
        tconfig = self.profiles[self.curprofile][2][ttype]
        try:
            # either it's a class name
            toolclass = importString(tconfig[1])
        except ImportError:
            # or it's a system command
            subprocess.Popen(tconfig[1], shell=True)
        else:
            dialog = toolclass(self, **tconfig[2])
            dialog.setWindowModality(Qt.NonModal)
            dialog.show()

    def setConnData(self, login, host, port):
        self.connectionData['login'] = login
        self.connectionData['host'] = host
        self.connectionData['port'] = port

    def _reconnect(self):
        self.client.connect(self.connectionData, self.lastpasswd)

    def show(self):
        QMainWindow.show(self)
        if self.autoconnect:
            self.on_actionConnect_triggered(True)

    def loadSettings(self, settings):
        # geometry and window appearance
        geometry = settings.value('geometry').toByteArray()
        self.restoreGeometry(geometry)
        windowstate = settings.value('windowstate').toByteArray()
        self.restoreState(windowstate)
        self.splitstate = settings.value('splitstate').toList()
        self.user_font = QFont(settings.value('font'))
        color = QColor(settings.value('color'))
        if color.isValid():
            self.user_color = color
        else:
            self.user_color = QColor(Qt.white)

        self.autoconnect = settings.value('autoconnect').toBool()

        self.connectionData['host'] = str(settings.value(
            'host', QVariant('localhost')).toString())
        self.connectionData['port'] = settings.value(
            'port', QVariant(DEFAULT_PORT)).toInt()[0]
        self.connectionData['login'] = str(settings.value(
            'login', QVariant('guest')).toString())
        self.servers = settings.value('servers').toStringList()

        self.instrument = settings.value('instrument').toString()
        self.confirmexit = settings.value('confirmexit',
                                          QVariant(True)).toBool()
        self.showtrayicon = settings.value('showtrayicon',
                                           QVariant(True)).toBool()
        self.autoreconnect = settings.value('autoreconnect',
                                            QVariant(True)).toBool()

        self.update()

        auxstate = settings.value('auxwindows').toList()
        for wtype in [x.toInt()[0] for x in auxstate]:
            self.createWindow(wtype)
        # XXX restore e.g. last edited files

    def saveSettings(self, settings):
        settings.setValue('geometry', QVariant(self.saveGeometry()))
        settings.setValue('windowstate', QVariant(self.saveState()))
        settings.setValue('splitstate',
                          QVariant([sp.saveState() for sp in self.splitters]))
        auxstate = []
        for wtype, windows in self.windows.iteritems():
            for _ in windows:
                auxstate.append(wtype)
        settings.setValue('auxwindows', QVariant(auxstate))
        settings.setValue('autoconnect', QVariant(self.client.connected))
        servers = sorted(set(map(str, self.servers)))
        settings.setValue('servers', QVariant(QStringList(servers)))
        settings.setValue('font', QVariant(self.user_font))
        settings.setValue('color', QVariant(self.user_color))

    def closeEvent(self, event):
        if self.confirmexit and QMessageBox.question(
            self, 'Quit', 'Do you really want to quit?',
            QMessageBox.Yes | QMessageBox.No) == QMessageBox.No:
            event.ignore()
            return

        for panel in self.panels:
            if not panel.requestClose():
                event.ignore()
                return

        with self.sgroup as settings:
            self.saveSettings(settings)
        for panel in self.panels:
            with panel.sgroup as settings:
                panel.saveSettings(settings)

        for windows in self.windows.values():
            for window in list(windows):
                if not window.close():
                    event.ignore()
                    return

        if self.client.connected:
            self.client.disconnect()

        event.accept()

    def setTitlebar(self, connected, setups=()):
        inststr = str(self.instrument) or 'NICOS'
        if connected:
            hoststr = '%s at %s:%s' % (self.client.login, self.client.host,
                                       self.client.port)
            self.setWindowTitle('%s [%s] - %s' % (inststr, ', '.join(setups),
                                                  hoststr))
        else:
            self.setWindowTitle('%s - disconnected' % inststr)

    def setStatus(self, status, exception=False):
        if status == self.current_status:
            return
        if self.action_start_time and self.current_status == 'running' and \
           status in ('idle', 'interrupted') and \
           time.time() - self.action_start_time > 20:
            # show a visual indication of what happened
            if status == 'interrupted':
                msg = 'Script is now interrupted.'
            elif exception:
                msg = 'Script has exited with an error.'
            else:
                msg = 'Script has finished.'
            self.trayIcon.showMessage(self.instrument, msg)
            self.action_start_time = None
        self.current_status = status
        isconnected = status != 'disconnected'
        self.actionConnect.setChecked(isconnected)
        if isconnected:
            self.actionConnect.setText('Disconnect')
        else:
            self.actionConnect.setText('Connect to server...')
            self.setTitlebar(False)
        # new status icon
        pixmap = QPixmap(':/' + status + ('exc' if exception else ''))
        self.statusLabel.setPixmap(pixmap)
        self.statusLabel.setToolTip('Script status: %s' % status)
        newicon = QIcon()
        newicon.addPixmap(pixmap, QIcon.Disabled)
        self.trayIcon.setIcon(newicon)
        self.trayIcon.setToolTip('%s status: %s' % (self.instrument, status))
        if self.showtrayicon:
            self.trayIcon.show()
        # propagate to panels
        for panel in self.panels:
            panel.updateStatus(status, exception)
        for wlist in self.windows.itervalues():
            for win in wlist:
                for panel in win.panels:
                    panel.updateStatus(status, exception)

    def on_client_error(self, problem, exc=None):
        if exc is not None:
            print 'Exception:', exc
        if self.errorWindow is None:
            self.errorWindow = QDialog(self)
            def reset_errorWindow():
                self.errorWindow = None
            self.errorWindow.connect(self.errorWindow, SIGNAL('accepted()'),
                                     reset_errorWindow)
            loadUi(self.errorWindow, 'error.ui')
            self.errorWindow.setWindowTitle('Connection error')
            self.errorWindow.errorText.setText(problem)
            self.errorWindow.iconLabel.setPixmap(
                self.style().standardIcon(QStyle.SP_MessageBoxWarning).
                pixmap(32, 32))
            self.errorWindow.show()
        else:
            self.errorWindow.errorText.setText(
                self.errorWindow.errorText.text() + '\n' + problem)

    def on_client_broken(self, problem):
        self.on_client_error(problem)
        if self.autoreconnect:
            self._reconnecting = True
            self.reconnectTimer.start(500)  # half a second

    def on_client_failed(self, problem):
        if not self._reconnecting:
            self.on_client_error(problem)
        elif self.autoreconnect:
            self.reconnectTimer.start(500)

    def on_client_connected(self):
        self.setStatus('idle')
        self._reconnecting = False

        # get all server status info
        initstatus = self.client.ask('getstatus')
        # handle setups
        self.setTitlebar(True, initstatus[4])
        # handle initial status
        self.on_client_status(initstatus[0])
        # propagate info to all components
        self.client.signal('initstatus', initstatus)

        # set focus to command input, if present
        for panel in self.panels:
            if isinstance(panel, ConsolePanel) and panel.hasinput:
                panel.commandInput.setFocus()

    def on_client_status(self, data):
        status = data[0]
        if status == STATUS_IDLE:
            self.setStatus('idle')
        elif status == STATUS_IDLEEXC:
            self.setStatus('idle', exception=True)
        elif status != STATUS_INBREAK:
            self.setStatus('running')
        else:
            self.setStatus('interrupted')

    def on_client_disconnected(self):
        self.setStatus('disconnected')

    def on_client_cache(self, (time, key, op, value)):
        if key == 'session/mastersetupexplicit':
            self.setTitlebar(True, cache_load(value))

    def on_trayIcon_activated(self, reason):
        if reason == QSystemTrayIcon.Trigger:
            self.activateWindow()

    @qtsig('')
    def on_actionAbout_triggered(self):
        QMessageBox.information(
            self, 'About this application', 'NICOS GUI client version %s, '
            'written by Georg Brandl.\n\nServer: ' % nicos_version
            + (self.client.connected and self.client.version or
               'not connected'))

    @qtsig('')
    def on_actionAboutQt_triggered(self):
        QMessageBox.aboutQt(self)

    @qtsig('bool')
    def on_actionConnect_triggered(self, on):
        # connection or disconnection request?
        if not on:
            self.client.disconnect()
            return

        addr = '%s:%s' % (self.connectionData['host'],
                          self.connectionData['port'])

        self.actionConnect.setChecked(False)  # gets set by connection event
        authdlg = dialogFromUi(self, 'auth.ui')
        authdlg.userName.setText(self.connectionData['login'])
        authdlg.serverAddr.addItems(self.servers)
        authdlg.serverAddr.setEditText(addr)
        authdlg.password.setFocus()
        ret = authdlg.exec_()
        if ret != QDialog.Accepted:
            return
        new_addr = str(authdlg.serverAddr.currentText())
        if new_addr != addr:
            try:
                host, port = new_addr.split(':')
                port = int(port)
            except ValueError:
                host = new_addr
                port = DEFAULT_PORT
            self.connectionData['host'] = host
            self.connectionData['port'] = port
            self.servers.append('%s:%s' % (host, port))
        self.connectionData['login'] = str(authdlg.userName.text())
        passwd = str(authdlg.password.text())
        self.client.connect(self.connectionData, passwd)
        self.lastpasswd = passwd

    @qtsig('')
    def on_actionPreferences_triggered(self):
        dlg = SettingsDialog(self)
        ret = dlg.exec_()
        if ret == QDialog.Accepted:
            dlg.saveSettings()

    @qtsig('')
    def on_actionFont_triggered(self):
        font, ok = QFontDialog.getFont(self.user_font, self)
        if not ok:
            return
        for panel in self.panels:
            panel.setCustomStyle(font, self.user_color)
        self.user_font = font

    @qtsig('')
    def on_actionColor_triggered(self):
        color = QColorDialog.getColor(self.user_color, self)
        if not color.isValid():
            return
        for panel in self.panels:
            panel.setCustomStyle(self.user_font, color)
        self.user_color = color


def main(argv):
    # Import the compiled resource file to register resources
    import nicos.gui.gui_rc

    app = QApplication(argv)
    app.setOrganizationName('nicos')
    app.setApplicationName('gui')

    mainwindow = MainWindow()

    if len(argv) > 1:
        cdata = parseConnectionData(argv[1])
        if cdata:
            mainwindow.setConnData(*cdata)
    mainwindow.show()

    return app.exec_()<|MERGE_RESOLUTION|>--- conflicted
+++ resolved
@@ -103,29 +103,6 @@
         # data handling setup
         self.data = DataHandler(self.client)
 
-<<<<<<< HEAD
-        default_profile_uid = '07139e62-d244-11e0-b94b-00199991c246'
-        default_profile_config = ('Default', [
-            vsplit(
-                hsplit(
-                    panel('nicos.gui.panels.status.ScriptStatusPanel'),
-                    panel('nicos.gui.panels.watch.WatchPanel')),
-                panel('nicos.gui.panels.console.ConsolePanel'),
-                ),
-            window('Errors/warnings', 'errors', True,
-                   panel('nicos.gui.panels.errors.ErrorPanel')),
-            window('Editor', 'editor', False,
-                   panel('nicos.gui.panels.editor.EditorPanel')),
-            window('Live data', 'live', True,
-                   panel('nicos.gui.panels.live.LiveDataPanel')),
-            window('Analysis', 'plotter', True,
-                   panel('nicos.gui.panels.analysis.AnalysisPanel')),
-            window('History', 'find', True,
-                   panel('nicos.gui.panels.history.HistoryPanel')),
-            ])
-
-=======
->>>>>>> 66a0564a
         # load profiles and current profile
         self.pgroup = SettingGroup('Application')
         with self.pgroup as settings:
