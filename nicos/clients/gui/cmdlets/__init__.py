--- conflicted
+++ resolved
@@ -531,81 +531,6 @@
                '%(preset)s)' % values
 
 
-<<<<<<< HEAD
-=======
-class Tomo(PresetHelper, Cmdlet):
-
-    name = 'Tomography'
-    category = 'Scan'
-    cmdname = 'tomo'
-    uiName = 'cmdlets/tomo.ui'
-
-    def __init__(self, parent, client, options):
-        Cmdlet.__init__(self, parent, client, options, self.uiName)
-        self._addPresets(self.presetunit)
-        self.device.addItems(self._getDeviceList())
-        self.on_device_change(self.device.currentText())
-        self.device.currentTextChanged.connect(self.changed)
-        self.imgPerAngle.valueChanged.connect(self.changed)
-        self.numpoints.valueChanged.connect(self.changed)
-        self.preset.valueChanged.connect(self.changed)
-        self.preset.setValue(1.0)
-        self.presetunit.currentTextChanged.connect(self.changed)
-        self.detectors.currentTextChanged.connect(self.changed)
-        self.contBox.toggled.connect(self.changed)
-        self.detectors.addItems(
-            self.client.eval('session.experiment.detlist', []))
-        self.contBox.clicked[bool].connect(self.on_contBox_clicked)
-        self.refFirst.clicked[bool].connect(self.on_refFirst_clicked)
-
-    @pyqtSlot(bool)
-    def on_contBox_clicked(self, checked):
-        if checked:
-            self.refFirst.setChecked(False)
-        self.changed()
-
-    @pyqtSlot(bool)
-    def on_refFirst_clicked(self, checked):
-        if checked:
-            self.contBox.setChecked(False)
-        self.changed()
-
-    def on_device_change(self, text):
-        self.changed()
-
-    def isValid(self):
-        return all([
-            self.markValid(self.numpoints, self.numpoints.value() > 0),
-            self.markValid(self.preset, self.preset.value() > 0),
-        ])
-
-    def getValues(self):
-        return {'dev': self.device.currentText(),
-                'nangles': self.numpoints.value(),
-                'imgsperangle': self.imgPerAngle.value(),
-                'preset': self.preset.value(),
-                'presetunit': self.presetunit.currentText(),
-                'reffirst': self.refFirst.isChecked(),
-                'detlist': self.detectors.currentText(),
-                'start': self.start.value() if self.contBox.isChecked() else 0,
-                }
-
-    def generate(self, mode):
-        values = self.getValues()
-        preset = self._getPreset(values)
-        devrepr = self._getDeviceRepr(values['dev'])
-        ret = f'{self.cmdname}({values["nangles"]}, '
-        if values['dev']:
-            ret += f'moveables={devrepr}, '
-        ret += f'imgsperangle={values["imgsperangle"]}, ' \
-            f'ref_first={values["reffirst"]}, start={values["start"]}, '
-        if values['detlist']:
-            ret += f'{values["detlist"]}, '
-        ret += f'{preset})'
-        return ret
-
-
->>>>>>> b1dd7558
 class Sleep(Cmdlet):
 
     name = 'Sleep'
